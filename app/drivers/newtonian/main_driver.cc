/*~--------------------------------------------------------------------------~*
 * Copyright (c) 2017 Los Alamos National Security, LLC
 * All rights reserved.
 *~--------------------------------------------------------------------------~*\

 /*~--------------------------------------------------------------------------~*
 * 
 * /@@@@@@@@ @@           @@@@@@   @@@@@@@@ @@@@@@@  @@      @@
 * /@@///// /@@          @@////@@ @@////// /@@////@@/@@     /@@
 * /@@      /@@  @@@@@  @@    // /@@       /@@   /@@/@@     /@@
 * /@@@@@@@ /@@ @@///@@/@@       /@@@@@@@@@/@@@@@@@ /@@@@@@@@@@
 * /@@////  /@@/@@@@@@@/@@       ////////@@/@@////  /@@//////@@
 * /@@      /@@/@@//// //@@    @@       /@@/@@      /@@     /@@
 * /@@      @@@//@@@@@@ //@@@@@@  @@@@@@@@ /@@      /@@     /@@
 * //       ///  //////   //////  ////////  //       //      //  
 *
 *~--------------------------------------------------------------------------~*/

/**
 * @file main_driver.cc
 * @author Julien Loiseau
 * @date April 2017
 * @brief Specialization and Main driver used in FleCSI. 
 * The Specialization Driver is normally used to register data and the main 
 * code is in the Driver.  
 */

#include <iostream>
#include <numeric> // For accumulate
#include <iostream>

#include <mpi.h>
#include <legion.h>
#include <omp.h>

#include "flecsi/execution/execution.h"
#include "flecsi/data/data_client.h"
#include "flecsi/data/data.h"

// Define the relaxation 
// 1 = relaxation = computation of rot force 
// 0 = non relaxation = rotation applied
#define RELAXATION 1
#if RELAXATION == 1
#warning CAUTION RELAXATION MODE
#endif
#define ADIABATIC

#include "params.h"
#include "bodies_system.h"
#include "default_physics.h"
#include "BNS_physics.h"
#include "analysis.h"


namespace flecsi{
namespace execution{

static std::string initial_data_file;  // = initial_data_prefix  + ".h5part"
static std::string output_h5data_file; // = output_h5data_prefix + ".h5part"

void set_derived_params() {
  using namespace param;

  // set kernel
  kernels::select(sph_kernel);

  // filenames (this will change for multiple files output)
  std::ostringstream oss;
  oss << initial_data_prefix << ".h5part";
  initial_data_file = oss.str();
  oss << output_h5data_prefix << ".h5part";
  output_h5data_file = oss.str();

  // iteration and time
  physics::iteration = initial_iteration;
  physics::totaltime = initial_time;
  physics::dt = initial_dt; // TODO: use particle separation and Courant factor
}

void mpi_init_task(const char * parameter_file){
  using namespace param;
  
  int rank;
  int size;
  MPI_Comm_size(MPI_COMM_WORLD,&size);
  MPI_Comm_rank(MPI_COMM_WORLD,&rank);
  
  // set simulation parameters
  param::mpi_read_params(parameter_file);
  set_derived_params();

  // remove output file
  remove(output_h5data_file.c_str());

  // read input file
  body_system<double,gdimension> bs;
  bs.read_bodies(initial_data_file.c_str(),initial_iteration);
  bs.update_iteration();

  // auxiliary variables to record elapsed OMP time
  double wt = 0;
  double wt_start = 0;

  // set additional physics quantites
  physics::A = 0.6366197723675814;
  physics::angular_moment = bs.get_attribute<double>(
      initial_data_file.c_str(), "angularMomentum");

  bs.setMacangle(fmm_macangle);
  bs.setMaxmasscell(fmm_max_cell_mass);

  point_t momentum = {};

  if(physics::iteration == 0){
    // Set adiabatic value 
    bs.apply_all([](body_holder* source){
        source->getBody()->setAdiabatic(physics::A);
        physics::compute_internal_energy_from_adiabatic(source);
      });

  }else{
    rank|| clog(info) << "Recomputing A from u"<<std::endl; 
    rank|| clog(info) << "Considering velocityHalf = velocity" << std::endl;
    // Convert internal energy to A ratio 
    bs.apply_all(physics::compute_adiabatic_from_internal_energy);
    bs.apply_all([](body_holder* source){
        source->getBody()->setVelocityhalf(
          source->getBody()->getVelocity());
      });
  }

#ifdef OUTPUT
  if(out_scalar_every > 0 && physics::iteration % out_scalar_every == 0){
    MPI_Barrier(MPI_COMM_WORLD);
    bs.update_iteration();
    bs.apply_in_smoothinglength(physics::compute_density_pressure_soundspeed);
    
    // Compute conserved quantities
    bs.get_all(analysis::compute_lin_momentum);
    bs.get_all(analysis::compute_total_mass);
    bs.get_all(analysis::compute_total_energy);
    bs.get_all(analysis::compute_total_ang_mom);
    analysis::scalar_output("scalar_reductions.dat");
  }

  bs.write_bodies(output_h5data_prefix,physics::iteration);
#endif

  ++(physics::iteration); 
  do
  { 
    wt_start = omp_get_wtime();
    analysis::screen_output(rank);
    MPI_Barrier(MPI_COMM_WORLD);

    // Integration step
<<<<<<< HEAD
    rank|| clog(trace)<<"Leapfrog integration"<<std::flush; 
=======
    // TODO: leapfrog integration implemented incorrectly;
    //       update similarly to what is in the drivers/hydro.
    clog_one(trace)<<"Leapfrog integration"<<std::flush; 
>>>>>>> 4db18f49
    wt = omp_get_wtime(); 
    bs.apply_all(physics::leapfrog_integration);
    rank|| clog(trace)<<".done "<< omp_get_wtime() - wt << "s" <<std::endl;

    // Get rid of distant particles for faster run 
    bs.apply_all([](body_holder* source){
        body * src = source->getBody();
        point_t pos = src->getPosition();
        for(size_t i = 0 ; i < gdimension ; ++i){
          if(pos[i] > 10){ // TODO: 10 is hardcoded, turn to a parameter
            pos[i] = 10;
            src->setVelocity(point_t{});
          }
          if(pos[i] < -10){
            pos[i] = -10;
            src->setVelocity(point_t{});
          }
          src->setPosition(pos);
        }
    });

#if RELAXATION == 0
    // Rotation of the stars
    rank|| clog(trace)<<"Rotation"<<std::flush; 
    wt = omp_get_wtime(); 
    bs.apply_all(physics::apply_rotation);
    rank|| clog(trace)<<".done "<< omp_get_wtime() - wt << "s" <<std::endl;
#endif

    // Compute and prepare the tree for this iteration 
    // - Compute the Max smoothing length 
    // - Compute the range of the system using the smoothinglength
    // - Cmopute the keys 
    // - Distributed qsort and sharing 
    // - Generate and feed the tree
    // - Exchange branches for smoothing length 
    // - Compute and exchange ghosts in real smoothing length 
    bs.update_iteration();

    MPI_Barrier(MPI_COMM_WORLD);
<<<<<<< HEAD
    rank|| clog(trace)<<"compute_density_pressure_adiabatic_soundspeed"<<std::flush; 
    wt = omp_get_wtime(); 
    bs.apply_in_smoothinglength(
      physics::compute_density_pressure_adiabatic_soundspeed); 
    rank|| clog(trace)<<".done "<< omp_get_wtime() - wt << "s" <<std::endl;
=======
    clog_one(trace)<<"compute_density_pressure_soundspeed"<<std::flush; 
    wt = omp_get_wtime(); 
    bs.apply_in_smoothinglength(
      physics::compute_density_pressure_soundspeed); 
    clog_one(trace)<<".done "<< omp_get_wtime() - wt << "s" <<std::endl;
>>>>>>> 4db18f49

    bs.update_neighbors();

    // reset acceleration to 0 
    bs.apply_all([](body_holder* source){
      source->getBody()->setAcceleration(point_t{});
    });

<<<<<<< HEAD

    rank|| clog(trace)<<"Accel FMM"<<std::flush; 
=======
    
    clog_one(trace)<<"Accel FMM"<<std::flush; 
>>>>>>> 4db18f49
    wt = omp_get_wtime(); 
    bs.gravitation_fmm();
    rank|| clog(trace)<<".done "<< omp_get_wtime() - wt << "s" <<std::endl;

    rank|| clog(trace)<<"Accel hydro"<<std::flush; 
    wt = omp_get_wtime(); 
    bs.apply_in_smoothinglength(physics::compute_hydro_acceleration);
    rank|| clog(trace)<<".done "<< omp_get_wtime() - wt << "s" <<std::endl;

    rank|| clog(trace)<<"dadt"<<std::flush; 
    wt = omp_get_wtime(); 
    bs.apply_in_smoothinglength(physics::compute_dadt);
    rank|| clog(trace)<<".done "<< omp_get_wtime() - wt << "s" <<std::endl;

#if RELAXATION == 1
    rank|| clog(trace)<<"Accel rot"<<std::flush; 
    wt = omp_get_wtime(); 
    bs.get_all(physics::compute_QZZ);
    // Reduce QZZ
    MPI_Allreduce(MPI_IN_PLACE,&physics::QZZ,1,MPI_DOUBLE,MPI_SUM,MPI_COMM_WORLD);
    bs.get_all(physics::compute_rotation);
    rank|| clog(trace)<<".done "<< omp_get_wtime() - wt << "s" <<std::endl;
 #endif

    // Compute the new DT 
    physics::dt = 1.0;
    rank|| clog(trace)<<"DT computation"<<std::flush; 
    wt = omp_get_wtime(); 
    bs.apply_in_smoothinglength(physics::compute_dt);
    mpi_utils::reduce_min(physics::dt);

    rank|| clog(trace)<<".done "<< omp_get_wtime() - wt << "s" <<std::endl;
    rank|| clog(trace)<<"dt="<<physics::dt<<std::endl;
    assert(physics::dt != 1.0);

    // Compute internal energy for output 
    bs.apply_all(physics::compute_internal_energy_from_adiabatic);
    rank|| clog(trace) << "Total time=" << physics::totaltime << "s / "
                    << final_time << "s" << std::endl;

    if(out_scalar_every > 0 && physics::iteration % out_scalar_every == 0){
      // Compute the analysis values based on physics
      bs.get_all(analysis::compute_lin_momentum);
      bs.get_all(analysis::compute_total_mass);
      bs.get_all(analysis::compute_total_energy);
      bs.get_all(analysis::compute_total_ang_mom);
      // Only add the header in the first iteration
      analysis::scalar_output("scalar_reductions.dat");
    }

#ifdef OUTPUT
    if(out_h5data_every > 0 && physics::iteration % out_h5data_every == 0){
      bs.write_bodies(output_h5data_prefix,physics::iteration/out_h5data_every);
    }
    MPI_Barrier(MPI_COMM_WORLD);
#endif
    ++(physics::iteration);
    physics::totaltime += physics::dt;
    
    MPI_Barrier(MPI_COMM_WORLD);
    rank|| clog(trace)<<"Iteration time = "<<omp_get_wtime()-wt_start<< "s" 
      <<std::endl;
  } while(physics::iteration < final_iteration);
}

flecsi_register_mpi_task(mpi_init_task,flecsi::execution);

void usage(int rank) {
  rank|| clog(warn)<<"Usage:"<<std::endl<<
    "./bns_3D [Starting iteration] [Max interation] [MAC Angle]"<<std::endl;
}

void
specialization_tlt_init(int argc, char * argv[]){
  int rank;
  MPI_Comm_rank(MPI_COMM_WORLD,&rank);

  rank|| clog(trace) << "In user specialization_driver" << std::endl;

  // check options list: exactly one option is allowed
  if (argc != 2) {
    rank|| clog(error) << "ERROR: parameter file not specified!" << std::endl;
    usage(rank);
    return;
  }

  flecsi_execute_mpi_task(mpi_init_task, flecsi::execution, argv[1]);

} // specialization driver

void 
driver(int argc,  char * argv[]){
  int rank;
  MPI_Comm_rank(MPI_COMM_WORLD,&rank);
  rank|| clog(warn) << "In user driver" << std::endl;
} // driver


} // namespace execution
} // namespace flecsi

<|MERGE_RESOLUTION|>--- conflicted
+++ resolved
@@ -155,13 +155,9 @@
     MPI_Barrier(MPI_COMM_WORLD);
 
     // Integration step
-<<<<<<< HEAD
-    rank|| clog(trace)<<"Leapfrog integration"<<std::flush; 
-=======
     // TODO: leapfrog integration implemented incorrectly;
     //       update similarly to what is in the drivers/hydro.
-    clog_one(trace)<<"Leapfrog integration"<<std::flush; 
->>>>>>> 4db18f49
+    rank|| clog(trace)<<"Leapfrog integration"<<std::flush; 
     wt = omp_get_wtime(); 
     bs.apply_all(physics::leapfrog_integration);
     rank|| clog(trace)<<".done "<< omp_get_wtime() - wt << "s" <<std::endl;
@@ -202,19 +198,11 @@
     bs.update_iteration();
 
     MPI_Barrier(MPI_COMM_WORLD);
-<<<<<<< HEAD
-    rank|| clog(trace)<<"compute_density_pressure_adiabatic_soundspeed"<<std::flush; 
-    wt = omp_get_wtime(); 
-    bs.apply_in_smoothinglength(
-      physics::compute_density_pressure_adiabatic_soundspeed); 
-    rank|| clog(trace)<<".done "<< omp_get_wtime() - wt << "s" <<std::endl;
-=======
-    clog_one(trace)<<"compute_density_pressure_soundspeed"<<std::flush; 
+    rank|| clog(trace)<<"compute_density_pressure_soundspeed"<<std::flush; 
     wt = omp_get_wtime(); 
     bs.apply_in_smoothinglength(
       physics::compute_density_pressure_soundspeed); 
-    clog_one(trace)<<".done "<< omp_get_wtime() - wt << "s" <<std::endl;
->>>>>>> 4db18f49
+    rank|| clog(trace)<<".done "<< omp_get_wtime() - wt << "s" <<std::endl;
 
     bs.update_neighbors();
 
@@ -223,13 +211,8 @@
       source->getBody()->setAcceleration(point_t{});
     });
 
-<<<<<<< HEAD
 
     rank|| clog(trace)<<"Accel FMM"<<std::flush; 
-=======
-    
-    clog_one(trace)<<"Accel FMM"<<std::flush; 
->>>>>>> 4db18f49
     wt = omp_get_wtime(); 
     bs.gravitation_fmm();
     rank|| clog(trace)<<".done "<< omp_get_wtime() - wt << "s" <<std::endl;
